--- conflicted
+++ resolved
@@ -159,12 +159,7 @@
 
 }
 
-<<<<<<< HEAD
-impl<'a, P: ValueType<P>> Mul<&Vec<P>> for &'a mut CompColMatrix<P> {
-=======
-impl<'a, P: CCompColMatrix<P>> Mul<&Vec<P>> for &'a mut CompColMatrix<P> {
->>>>>>> f0f684a7
-    
+impl<'a, P: ValueType<P>> Mul<&Vec<P>> for &'a mut CompColMatrix<P> {    
     type Output = Vec<P>;
     
     /// Naive matrix multiplication which loops over all
@@ -185,11 +180,7 @@
     }
 }     
 
-<<<<<<< HEAD
 impl<P: ValueType<P>> SuperMatrix for CompColMatrix<P> {
-=======
-impl<P: CCompColMatrix<P>> SuperMatrix for CompColMatrix<P> {
->>>>>>> f0f684a7
     fn super_matrix<'a>(&'a self) -> &'a c_SuperMatrix {
         &self.c_super_matrix
     }
