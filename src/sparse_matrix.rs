//! Create and manipulate sparse matrices

use itertools::Itertools;
use std::fmt;
use std::collections::HashMap;

use crate::c::value_type::ValueType;
<<<<<<< HEAD

#[derive(Debug)]
=======
use crate::comp_col::CompColMatrix;

#[derive(Debug, PartialEq, Clone)]
>>>>>>> 253cfea6
pub struct SparseMat<P: ValueType> {
    num_rows: usize,
    num_cols: usize,
    non_zero_vals: HashMap<(usize, usize), P>,
}

impl<P: ValueType> SparseMat<P> {
    /// Create an empty sparse matrix with zero rows and columns.
    pub fn empty() -> Self {
        Self {
            num_rows: 0,
            num_cols: 0,
            non_zero_vals: HashMap::new(),
        }
    }

    /// Create an empty sparse matrix of the given size.
    pub fn new(num_rows: usize, num_cols: usize) -> Self {
        Self {
            num_rows,
            num_cols,
            non_zero_vals: HashMap::new(),
        }	
    }

    /// Input a triplet into the sparse matrix, checking the row and column against the matrix size.
    pub fn insert(&mut self, row: usize, col: usize, val: P) {
	if row >= self.num_rows || col >= self.num_cols {
	    panic!("Triplet index ({}, {}) out of range for matrix size {}x{}",
		   row, col, self.num_rows, self.num_cols);
	}

	if val == P::zero() {
	    if self.non_zero_vals.contains_key(&(row, col)) {
		self.non_zero_vals.remove(&(row, col));
	    }
	}
	else {
            self.non_zero_vals.insert((row, col), val);
	}
    }

    /// Read the value at the given row and column.
    pub fn get(&self, row: usize, col: usize) -> P {
	if row >= self.num_rows || col >= self.num_cols {
	    panic!("Triplet index ({}, {}) out of range for matrix size {}x{}",
		   row, col, self.num_rows, self.num_cols);
        }
        self.non_zero_vals.get(&(row, col)).copied().unwrap_or(P::zero())
<<<<<<< HEAD
    }
    
    /// Input a triplet into the sparse matrix, allowing the matrix to automatically
    /// resize to fit the new element.
    pub fn insert_unbounded(&mut self, row: usize, col: usize, val: P) {
	if val == P::zero() {
	    if self.non_zero_vals.contains_key(&(row, col)) {
		self.non_zero_vals.remove(&(row, col));
	    }
=======
    }
    
    /// Input a triplet into the sparse matrix, allowing the matrix to automatically
    /// resize to fit the new element.
    pub fn insert_unbounded(&mut self, row: usize, col: usize, val: P) {
	if val == P::zero() {
	    if self.non_zero_vals.contains_key(&(row, col)) {
		self.non_zero_vals.remove(&(row, col));
	    }
	}
	else {
            self.non_zero_vals.insert((row, col), val);
	    if row >= self.num_rows {
		self.num_rows = row + 1;
	    }
	    if col >= self.num_cols {
		self.num_cols = col + 1;
	    }
	}
    }

    /// Read the value at the given row and column. This function won't check if
    /// the row and column are within the bounds of the matrix -- it will just return 0
    /// even if it is out of bounds.
    pub fn get_unbounded(&self, row: usize, col: usize) -> P {
	self.non_zero_vals.get(&(row, col)).copied().unwrap_or(P::zero())
    }

    /// Get the number of rows in the matrix.
    pub fn num_rows(&self) -> usize {
	self.num_rows
    }

    /// Get the number of columns in the matrix.
    pub fn num_cols(&self) -> usize {
	self.num_cols
    }

    /// Get the number of non-zero values in the matrix.
    pub fn num_non_zeros(&self) -> usize {
	self.non_zero_vals.len()
    }

    /// Return the non-zero values in a hashmap.
    pub fn non_zero_vals(&self) -> &HashMap<(usize, usize), P> {
	&self.non_zero_vals
    }

    /// Allow resizing (shrinking and expanding) as long as contents are preserved
    /// Pads with additional rows and columns to fit new size
    pub fn resize(&mut self, num_rows: usize, num_cols: usize) {
	self.resize_rows(num_rows);
	self.resize_cols(num_cols);
    }

    /// Allow resizing (shrinking and expanding) as long as contents are preserved
    /// Pads with additional rows to fit new size
    pub fn resize_rows(&mut self, num_rows: usize) {
	let num_rows_actual = match self.non_zero_vals.keys().max_by_key(|k| k.0) {
	    Some(max_index) => max_index.0 + 1,
	    None => 0,
	};
	if num_rows < num_rows_actual {
	    panic!("Contents of matrix fit into {num_rows_actual} rows, cannot resize to {num_rows} rows.");
	}
	self.num_rows = num_rows;
    }

    /// Allow resizing (shrinking and expanding) as long as contents are preserved
    /// Pads with additional columns to fit new size
    pub fn resize_cols(&mut self, num_cols: usize) {
	let num_cols_actual = match self.non_zero_vals.keys().max_by_key(|k| k.1) {
	    Some(max_index) => max_index.1 + 1,
	    None => 0,
	};
	if num_cols < num_cols_actual {
	    panic!("Contents of matrix fit into {num_cols_actual} cols, cannot resize to {num_cols} cols.");
	}
	self.num_cols = num_cols;
    }

    /// TODO: Change this to new compressed column format, could use 'from' trait
    pub fn compressed_column_format(&self) -> CompColMatrix<P> {	
	// Sort in column order
	let sorted_keys = self.non_zero_vals.keys()
	    .sorted_unstable_by_key(|a| (a.1, a.0)); 

	let num_non_zeros = self.num_non_zeros();
	let mut non_zero_values = Vec::<P>::with_capacity(num_non_zeros);
	let mut column_offsets = Vec::<i32>::with_capacity(self.num_cols + 1);
	let mut row_indices = Vec::<i32>::with_capacity(num_non_zeros);

	column_offsets.push(0);
	let mut current_col = 0usize;
	
	for key in sorted_keys {
	    if key.1 > current_col {
		// Handle empty columns with this range
		for _ in 0..(key.1 - current_col) {
		    column_offsets.push(non_zero_values.len() as i32);
		}
		current_col = key.1;
	    }
	    non_zero_values.push(self.non_zero_vals[key]);
	    row_indices.push(key.0 as i32);
>>>>>>> 253cfea6
	}
	else {
            self.non_zero_vals.insert((row, col), val);
	    if row >= self.num_rows {
		self.num_rows = row + 1;
	    }
	    if col >= self.num_cols {
		self.num_cols = col + 1;
	    }
	}
    }

    /// Read the value at the given row and column. This function won't check if
    /// the row and column are within the bounds of the matrix -- it will just return 0
    /// even if it is out of bounds.
    pub fn get_unbounded(&self, row: usize, col: usize) -> P {
	self.non_zero_vals.get(&(row, col)).copied().unwrap_or(P::zero())
    }

<<<<<<< HEAD
    /// Get the number of rows in the matrix.
    pub fn num_rows(&self) -> usize {
	self.num_rows
    }

    /// Get the number of columns in the matrix.
    pub fn num_cols(&self) -> usize {
	self.num_cols
    }

    /// Get the number of non-zero values in the matrix.
    pub fn num_non_zeros(&self) -> usize {
	self.non_zero_vals.len()
    }

    pub fn non_zero_vals(&self) -> &HashMap<(usize, usize), P> {
	&self.non_zero_vals
=======
    /// Lots of janky stuff going on here, look away...
    pub fn print_structure(&self, division: usize) {
	let mut row_divider = String::new();
	print!("   ");
	for i in 0..division {
	    row_divider.push_str("──");
	    if i / 10 == 0 {
		print!("  ");
	    } else {
		print!("{} ", i / 10);
	    }
	}
	row_divider.push('┼');
	print!("  ");
	for i in 0..(self.num_cols-division) {
	    row_divider.push_str("──");
	    if i / 10 == 0 {
		print!("  ");
	    } else {
		print!("{} ", i / 10);
	    }
	}
	print!("\n   ");
	for i in 0..division {
	    print!("{} ", i % 10);
	}
	print!("  ");
	for i in 0..(self.num_cols-division) {
	    print!("{} ", i % 10);
	}
	print!("\n");

	let mut current_row = 0;
	for r in 0..self.num_rows {
	    if r == division {
		current_row = 0;
		println!("   {row_divider}");
	    } 
	    print!("{:2} ", current_row);
	    current_row += 1;
	    for c in 0..self.num_cols {
		if c == division {
		    print!("│ ");
		}
		let res = self.non_zero_vals.get(&(r, c));
		match res {
		    None => print!("  "),
		    Some(_) => print!("x "),
		}
	    }
	    print!("\n");
	}
>>>>>>> 253cfea6
    }
}

impl<P: ValueType> fmt::Display for SparseMat<P> {
    fn fmt(&self, f: &mut fmt::Formatter) -> fmt::Result {
	writeln!(f, "{} x {} matrix, {} non-zero values",
		 self.num_rows, self.num_cols, self.num_non_zeros())?;
	let sorted_keys = self.non_zero_vals.keys()
	    .sorted_unstable_by_key(|a| (a.1, a.0)); 
	for key in sorted_keys {
	    writeln!(f, "({}, {}) = {:?}", key.0, key.1, self.non_zero_vals[key])?;
	}
	Ok(())
    }
}

impl<P: ValueType> From<HashMap<(usize, usize), P>> for SparseMat<P> {
    fn from(non_zero_vals: HashMap<(usize, usize), P>) -> Self {
	let num_rows = non_zero_vals.keys().max_by_key(|k| k.0).unwrap().0 + 1;
	let num_cols = non_zero_vals.keys().max_by_key(|k| k.1).unwrap().1 + 1;
	Self {
	    num_rows,
	    num_cols,
	    non_zero_vals,
	}
    }
}

#[cfg(test)]
mod tests;<|MERGE_RESOLUTION|>--- conflicted
+++ resolved
@@ -5,14 +5,8 @@
 use std::collections::HashMap;
 
 use crate::c::value_type::ValueType;
-<<<<<<< HEAD
-
-#[derive(Debug)]
-=======
-use crate::comp_col::CompColMatrix;
 
 #[derive(Debug, PartialEq, Clone)]
->>>>>>> 253cfea6
 pub struct SparseMat<P: ValueType> {
     num_rows: usize,
     num_cols: usize,
@@ -62,17 +56,6 @@
 		   row, col, self.num_rows, self.num_cols);
         }
         self.non_zero_vals.get(&(row, col)).copied().unwrap_or(P::zero())
-<<<<<<< HEAD
-    }
-    
-    /// Input a triplet into the sparse matrix, allowing the matrix to automatically
-    /// resize to fit the new element.
-    pub fn insert_unbounded(&mut self, row: usize, col: usize, val: P) {
-	if val == P::zero() {
-	    if self.non_zero_vals.contains_key(&(row, col)) {
-		self.non_zero_vals.remove(&(row, col));
-	    }
-=======
     }
     
     /// Input a triplet into the sparse matrix, allowing the matrix to automatically
@@ -154,69 +137,6 @@
 	self.num_cols = num_cols;
     }
 
-    /// TODO: Change this to new compressed column format, could use 'from' trait
-    pub fn compressed_column_format(&self) -> CompColMatrix<P> {	
-	// Sort in column order
-	let sorted_keys = self.non_zero_vals.keys()
-	    .sorted_unstable_by_key(|a| (a.1, a.0)); 
-
-	let num_non_zeros = self.num_non_zeros();
-	let mut non_zero_values = Vec::<P>::with_capacity(num_non_zeros);
-	let mut column_offsets = Vec::<i32>::with_capacity(self.num_cols + 1);
-	let mut row_indices = Vec::<i32>::with_capacity(num_non_zeros);
-
-	column_offsets.push(0);
-	let mut current_col = 0usize;
-	
-	for key in sorted_keys {
-	    if key.1 > current_col {
-		// Handle empty columns with this range
-		for _ in 0..(key.1 - current_col) {
-		    column_offsets.push(non_zero_values.len() as i32);
-		}
-		current_col = key.1;
-	    }
-	    non_zero_values.push(self.non_zero_vals[key]);
-	    row_indices.push(key.0 as i32);
->>>>>>> 253cfea6
-	}
-	else {
-            self.non_zero_vals.insert((row, col), val);
-	    if row >= self.num_rows {
-		self.num_rows = row + 1;
-	    }
-	    if col >= self.num_cols {
-		self.num_cols = col + 1;
-	    }
-	}
-    }
-
-    /// Read the value at the given row and column. This function won't check if
-    /// the row and column are within the bounds of the matrix -- it will just return 0
-    /// even if it is out of bounds.
-    pub fn get_unbounded(&self, row: usize, col: usize) -> P {
-	self.non_zero_vals.get(&(row, col)).copied().unwrap_or(P::zero())
-    }
-
-<<<<<<< HEAD
-    /// Get the number of rows in the matrix.
-    pub fn num_rows(&self) -> usize {
-	self.num_rows
-    }
-
-    /// Get the number of columns in the matrix.
-    pub fn num_cols(&self) -> usize {
-	self.num_cols
-    }
-
-    /// Get the number of non-zero values in the matrix.
-    pub fn num_non_zeros(&self) -> usize {
-	self.non_zero_vals.len()
-    }
-
-    pub fn non_zero_vals(&self) -> &HashMap<(usize, usize), P> {
-	&self.non_zero_vals
-=======
     /// Lots of janky stuff going on here, look away...
     pub fn print_structure(&self, division: usize) {
 	let mut row_divider = String::new();
@@ -269,7 +189,6 @@
 	    }
 	    print!("\n");
 	}
->>>>>>> 253cfea6
     }
 }
 
