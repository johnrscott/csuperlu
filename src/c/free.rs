//! Functions for freeing memory allocated to superlu structures
//!

<<<<<<< HEAD
use csuperlu_sys::{
    comp_col::Destroy_CompCol_Matrix, dense::Destroy_Dense_Matrix, super_matrix::c_SuperMatrix,
    super_node::Destroy_SuperNode_Matrix,
};
=======
use csuperlu_sys::{Destroy_CompCol_Matrix, SuperMatrix as c_SuperMatrix,
		   Destroy_Dense_Matrix, Destroy_SuperNode_Matrix};
>>>>>>> 28742dbd

/// Deallocate a c_SuperMatrix structure and store
///
/// This includes deallocating the vectors inside the matrix store.
pub unsafe fn c_destroy_comp_col_matrix(a: &mut c_SuperMatrix) {
    Destroy_CompCol_Matrix(a);
}

/// Deallocate a c_SuperMatrix structure and store
///
/// This includes deallocating the vectors inside the matrix store.
pub unsafe fn c_destroy_dense_matrix(a: &mut c_SuperMatrix) {
    Destroy_Dense_Matrix(a);
}

/// Deallocate a c_SuperMatrix structure and store
///
/// This includes deallocating the vectors inside the matrix store.
pub unsafe fn c_destroy_super_node_matrix(a: &mut c_SuperMatrix) {
    Destroy_SuperNode_Matrix(a);
}<|MERGE_RESOLUTION|>--- conflicted
+++ resolved
@@ -1,33 +1,26 @@
 //! Functions for freeing memory allocated to superlu structures
 //!
 
-<<<<<<< HEAD
-use csuperlu_sys::{
-    comp_col::Destroy_CompCol_Matrix, dense::Destroy_Dense_Matrix, super_matrix::c_SuperMatrix,
-    super_node::Destroy_SuperNode_Matrix,
-};
-=======
 use csuperlu_sys::{Destroy_CompCol_Matrix, SuperMatrix as c_SuperMatrix,
 		   Destroy_Dense_Matrix, Destroy_SuperNode_Matrix};
->>>>>>> 28742dbd
 
 /// Deallocate a c_SuperMatrix structure and store
 ///
 /// This includes deallocating the vectors inside the matrix store.
 pub unsafe fn c_destroy_comp_col_matrix(a: &mut c_SuperMatrix) {
-    Destroy_CompCol_Matrix(a);
+    Destroy_CompCol_Matrix (a);
 }
 
 /// Deallocate a c_SuperMatrix structure and store
 ///
 /// This includes deallocating the vectors inside the matrix store.
 pub unsafe fn c_destroy_dense_matrix(a: &mut c_SuperMatrix) {
-    Destroy_Dense_Matrix(a);
+    Destroy_Dense_Matrix (a);
 }
 
 /// Deallocate a c_SuperMatrix structure and store
 ///
 /// This includes deallocating the vectors inside the matrix store.
 pub unsafe fn c_destroy_super_node_matrix(a: &mut c_SuperMatrix) {
-    Destroy_SuperNode_Matrix(a);
+    Destroy_SuperNode_Matrix (a);
 }