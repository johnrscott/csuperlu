--- conflicted
+++ resolved
@@ -39,14 +39,8 @@
 
 impl<P: ValueType<P>> Drop for SuperNodeMatrix<P> {
     fn drop(&mut self) {
-<<<<<<< HEAD
-        unsafe {
-            c_destroy_super_node_matrix(&mut self.c_super_matrix);
-        }
-=======
 	unsafe {
             c_destroy_super_node_matrix(&mut self.super_matrix);
 	}
->>>>>>> 28742dbd
     }
 }