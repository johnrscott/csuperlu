--- conflicted
+++ resolved
@@ -3,17 +3,10 @@
 
 use csuperlu::comp_col::CompColMatrix;
 use csuperlu::dense::DenseMatrix;
-<<<<<<< HEAD
-use csuperlu::simple_driver::ColumnPermPolicy;
-use csuperlu::simple_driver::SimpleSolution;
-use csuperlu::simple_driver::SimpleSystem;
-use csuperlu::super_matrix::SuperMatrix;
-=======
 use csuperlu::options::ColumnPermPolicy;
 use csuperlu::simple_driver::SimpleSystem;
 use csuperlu::simple_driver::SimpleSolution;
 use csuperlu::stat::CSuperluStat;
->>>>>>> 28742dbd
 use csuperlu::utils::distance;
 
 fn main() {
@@ -42,11 +35,6 @@
 
     let mut stat = CSuperluStat::new();
 
-<<<<<<< HEAD
-    let SimpleSolution { mut x, .. } = SimpleSystem { a: &a, b }
-        .solve(&mut stat, ColumnPermPolicy::Natural)
-        .expect("Failed to solve linear system");
-=======
     let SimpleSolution {
 	mut x,
 	..
@@ -55,7 +43,6 @@
 	b,
     }.solve(&mut stat, ColumnPermPolicy::Natural)
 	.expect("Failed to solve linear system");
->>>>>>> 28742dbd
 
     x.print("X");
 
