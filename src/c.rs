//! C-to-Rust interface for SuperLU
//!
//! This module contains a low-level interface to the csuperlu_sys
//! library. The purpose is to expose the functions in csuperlu_sys
//! in a form with native rust types, using a rust naming convention
//! for names. Functions which depend on precision (many of them) are
//! defined inside the ValueType trait. Most functions are unsafe.
//!

<<<<<<< HEAD
pub mod free;
pub mod value_type;
=======
pub mod value_type;
pub mod free;
pub mod options;
pub mod stat;
>>>>>>> 28742dbd
<|MERGE_RESOLUTION|>--- conflicted
+++ resolved
@@ -7,12 +7,7 @@
 //! defined inside the ValueType trait. Most functions are unsafe.
 //!
 
-<<<<<<< HEAD
-pub mod free;
-pub mod value_type;
-=======
 pub mod value_type;
 pub mod free;
 pub mod options;
-pub mod stat;
->>>>>>> 28742dbd
+pub mod stat;